import PathKit
import ProjectSpec
import Spectre
import XcodeGenKit
import xcodeproj
import XCTest
import Yams

fileprivate let app = Target(
    name: "MyApp",
    type: .application,
    platform: .iOS,
    settings: Settings(buildSettings: ["SETTING_1": "VALUE"]),
    dependencies: [Dependency(type: .target, reference: "MyFramework")]
)

fileprivate let framework = Target(
    name: "MyFramework",
    type: .framework,
    platform: .iOS,
    settings: Settings(buildSettings: ["SETTING_2": "VALUE"])
)

fileprivate let optionalFramework = Target(
    name: "MyOptionalFramework",
    type: .framework,
    platform: .iOS
)

fileprivate let uiTest = Target(
    name: "MyAppUITests",
    type: .uiTestBundle,
    platform: .iOS,
    settings: Settings(buildSettings: ["SETTING_3": "VALUE"]),
    dependencies: [Dependency(type: .target, reference: "MyApp")]
)

fileprivate let targets = [app, framework, optionalFramework, uiTest]

class ProjectGeneratorTests: XCTestCase {

    func testOptions() throws {

        describe {

            $0.it("generates bundle id") {
                let options = SpecOptions(bundleIdPrefix: "com.test")
                let project = Project(basePath: "", name: "test", targets: [framework], options: options)
                let pbxProj = try project.generatePbxProj()
                guard let target = pbxProj.nativeTargets.first,
                    let buildConfigList = target.buildConfigurationList,
                    let buildConfig = buildConfigList.buildConfigurations.first else {
                    throw failure("Build Config not found")
                }
                try expect(buildConfig.buildSettings["PRODUCT_BUNDLE_IDENTIFIER"] as? String) == "com.test.MyFramework"
            }

            $0.it("clears setting presets") {
                let options = SpecOptions(settingPresets: .none)
                let project = Project(basePath: "", name: "test", targets: [framework], options: options)
                let pbxProj = try project.generatePbxProj()
                let allSettings = pbxProj.buildConfigurations.reduce([:]) { $0.merged($1.buildSettings) }.keys.sorted()
                try expect(allSettings) == ["SDKROOT", "SETTING_2"]
            }

            $0.it("generates development language") {
                let options = SpecOptions(developmentLanguage: "de")
                let project = Project(basePath: "", name: "test", options: options)
                let pbxProj = try project.generatePbxProj()
                guard let pbxProject = pbxProj.projects.first else {
                    throw failure("Could't find PBXProject")
                }
                try expect(pbxProject.developmentRegion) == "de"
            }

            $0.it("formats xcode version") {
                let versions: [String: String] = [
                    "0900": "0900",
                    "1010": "1010",
                    "9": "0900",
                    "9.0": "0900",
                    "9.1": "0910",
                    "9.1.1": "0911",
                    "10": "1000",
                    "10.1": "1010",
                    "10.1.2": "1012",
                ]

                for (version, expected) in versions {
                    try expect(XCodeVersion.parse(version)) == expected
                }
            }

            $0.it("uses the default configuration name") {
                let options = SpecOptions(defaultConfig: "Bconfig")
                let project = Project(basePath: "", name: "test", configs: [Config(name: "Aconfig"), Config(name: "Bconfig")], targets: [framework], options: options)
                let pbxProject = try project.generatePbxProj()

                guard let projectConfigList = pbxProject.projects.first?.buildConfigurationList,
                    let defaultConfigurationName = projectConfigList.defaultConfigurationName
                else {
                    throw failure("Default configuration name not found")
                }

                try expect(defaultConfigurationName) == "Bconfig"
            }
        }
    }

    func testConfigGenerator() {
        describe {

            $0.it("generates config defaults") {
                let project = Project(basePath: "", name: "test")
                let pbxProj = try project.generatePbxProj()
                let configs = pbxProj.buildConfigurations
                try expect(configs.count) == 2
                try expect(configs).contains(name: "Debug")
                try expect(configs).contains(name: "Release")
            }

            $0.it("generates configs") {
                let project = Project(
                    basePath: "",
                    name: "test",
                    configs: [Config(name: "config1"), Config(name: "config2")]
                )
                let pbxProj = try project.generatePbxProj()
                let configs = pbxProj.buildConfigurations
                try expect(configs.count) == 2
                try expect(configs).contains(name: "config1")
                try expect(configs).contains(name: "config2")
            }

            $0.it("clears config settings when missing type") {
                let project = Project(
                    basePath: "",
                    name: "test",
                    configs: [Config(name: "config")]
                )
                let pbxProj = try project.generatePbxProj()
                guard let config = pbxProj.buildConfigurations.first else {
                    throw failure("configuration not found")
                }
                try expect(config.buildSettings.isEmpty).to.beTrue()
            }

            $0.it("merges settings") {
                let project = try Project(path: fixturePath + "settings_test.yml")
                guard let config = project.getConfig("config1") else { throw failure("Couldn't find config1") }
                let debugProjectSettings = project.getProjectBuildSettings(config: config)

                guard let target = project.getTarget("Target") else { throw failure("Couldn't find Target") }
                let targetDebugSettings = project.getTargetBuildSettings(target: target, config: config)

                var buildSettings = BuildSettings()
                buildSettings += ["SDKROOT": "iphoneos"]
                buildSettings += SettingsPresetFile.base.getBuildSettings()
                buildSettings += SettingsPresetFile.config(.debug).getBuildSettings()

                buildSettings += [
                    "SETTING": "value",
                    "SETTING 5": "value 5",
                    "SETTING 6": "value 6",
                ]
                try expect(debugProjectSettings.equals(buildSettings)).beTrue()

                var expectedTargetDebugSettings = BuildSettings()
                expectedTargetDebugSettings += SettingsPresetFile.platform(.iOS).getBuildSettings()
                expectedTargetDebugSettings += SettingsPresetFile.product(.application).getBuildSettings()
                expectedTargetDebugSettings += SettingsPresetFile.productPlatform(.application, .iOS).getBuildSettings()
                expectedTargetDebugSettings += ["SETTING 2": "value 2", "SETTING 3": "value 3", "SETTING": "value"]

                try expect(targetDebugSettings.equals(expectedTargetDebugSettings)).beTrue()
            }

            $0.it("applies partial config settings") {
                let project = Project(
                    basePath: "",
                    name: "test",
                    configs: [
                        Config(name: "Staging Debug", type: .debug),
                        Config(name: "Staging Release", type: .release),
                    ],
                    settings: Settings(configSettings: ["staging": ["SETTING1": "VALUE1"], "debug": ["SETTING2": "VALUE2"]])
                )

                var buildSettings = project.getProjectBuildSettings(config: project.configs.first!)
                try expect(buildSettings["SETTING1"] as? String) == "VALUE1"
                try expect(buildSettings["SETTING2"] as? String) == "VALUE2"
            }

            $0.it("sets project SDKROOT if there is only a single platform") {
                var project = Project(
                    basePath: "",
                    name: "test",
                    targets: [
                        Target(name: "1", type: .application, platform: .iOS),
                        Target(name: "2", type: .framework, platform: .iOS),
                    ]
                )
                var buildSettings = project.getProjectBuildSettings(config: project.configs.first!)
                try expect(buildSettings["SDKROOT"] as? String) == "iphoneos"

                project.targets.append(Target(name: "3", type: .application, platform: .tvOS))
                buildSettings = project.getProjectBuildSettings(config: project.configs.first!)
                try expect(buildSettings["SDKROOT"]).beNil()
            }
        }
    }

    func testAggregateTargets() {
        describe {

            let otherTarget = Target(name: "Other", type: .framework, platform: .iOS, dependencies: [Dependency(type: .target, reference: "AggregateTarget")])
            let otherTarget2 = Target(name: "Other2", type: .framework, platform: .iOS, dependencies: [Dependency(type: .target, reference: "Other")], transitivelyLinkDependencies: true)
            let aggregateTarget = AggregateTarget(name: "AggregateTarget", targets: ["MyApp", "MyFramework"])
            let aggregateTarget2 = AggregateTarget(name: "AggregateTarget2", targets: ["AggregateTarget"])
            let project = Project(basePath: "", name: "test", targets: [app, framework, otherTarget, otherTarget2], aggregateTargets: [aggregateTarget, aggregateTarget2])

            $0.it("generates aggregate targets") {
                let pbxProject = try project.generatePbxProj()
                let nativeTargets = pbxProject.nativeTargets.sorted { $0.name < $1.name }
                let aggregateTargets = pbxProject.aggregateTargets.sorted { $0.name < $1.name }

                try expect(nativeTargets.count) == 4
                try expect(aggregateTargets.count) == 2

                let aggregateTarget1 = aggregateTargets.first { $0.name == "AggregateTarget" }
                try expect(aggregateTarget1?.dependencies.count) == 2

                let aggregateTarget2 = aggregateTargets.first { $0.name == "AggregateTarget2" }
                try expect(aggregateTarget2?.dependencies.count) == 1

                let target1 = nativeTargets.first { $0.name == "Other" }
                try expect(target1?.dependencies.count) == 1

                let target2 = nativeTargets.first { $0.name == "Other2" }
                try expect(target2?.dependencies.count) == 2

                try expect(pbxProject.targetDependencies.count) == 7
            }
        }
    }

    func testTargets() {
        describe {

            let project = Project(basePath: "", name: "test", targets: targets)

            $0.it("generates targets") {
                let pbxProject = try project.generatePbxProj()
                let nativeTargets = pbxProject.nativeTargets
                try expect(nativeTargets.count) == 4
                try expect(nativeTargets.contains { $0.name == app.name }).beTrue()
                try expect(nativeTargets.contains { $0.name == framework.name }).beTrue()
                try expect(nativeTargets.contains { $0.name == uiTest.name }).beTrue()
                try expect(nativeTargets.contains { $0.name == optionalFramework.name }).beTrue()
            }

            $0.it("generates target attributes") {
                var appTargetWithAttributes = app
                appTargetWithAttributes.settings.buildSettings["DEVELOPMENT_TEAM"] = "123"
                appTargetWithAttributes.attributes = ["ProvisioningStyle": "Automatic"]

                var testTargetWithAttributes = uiTest
                testTargetWithAttributes.settings.buildSettings["CODE_SIGN_STYLE"] = "Manual"
                let project = Project(basePath: "", name: "test", targets: [appTargetWithAttributes, framework, optionalFramework, testTargetWithAttributes])
                let pbxProject = try project.generatePbxProj()

                guard let targetAttributes = pbxProject.projects.first?.targetAttributes else {
                    throw failure("Couldn't find Project TargetAttributes")
                }

                guard let appTarget = pbxProject.targets(named: app.name).first else {
                    throw failure("Couldn't find App Target")
                }

                guard let uiTestTarget = pbxProject.targets(named: uiTest.name).first else {
                    throw failure("Couldn't find UITest Target")
                }

                try expect((targetAttributes[uiTestTarget]?["TestTargetID"] as? PBXNativeTarget)?.name) == app.name
                try expect(targetAttributes[uiTestTarget]?["ProvisioningStyle"] as? String) == "Manual"
                try expect(targetAttributes[appTarget]?["ProvisioningStyle"] as? String) == "Automatic"
                try expect(targetAttributes[appTarget]?["DevelopmentTeam"] as? String) == "123"
            }

            $0.it("generates platform version") {
                let target = Target(name: "Target", type: .application, platform: .watchOS, deploymentTarget: "2.0")
                let project = Project(basePath: "", name: "", targets: [target], options: .init(deploymentTarget: DeploymentTarget(iOS: "10.0", watchOS: "3.0")))

                let pbxProject = try project.generatePbxProj()

                guard let projectConfigList = pbxProject.projects.first?.buildConfigurationList,
                    let projectConfig = projectConfigList.buildConfigurations.first
                else {
                    throw failure("Couldn't find Project config")
                }

                guard let targetConfigList = pbxProject.nativeTargets.first?.buildConfigurationList,
                    let targetConfig = targetConfigList.buildConfigurations.first
                else {
                    throw failure("Couldn't find Target config")
                }

                try expect(projectConfig.buildSettings["IPHONEOS_DEPLOYMENT_TARGET"] as? String) == "10.0"
                try expect(projectConfig.buildSettings["WATCHOS_DEPLOYMENT_TARGET"] as? String) == "3.0"
                try expect(projectConfig.buildSettings["TVOS_DEPLOYMENT_TARGET"]).beNil()

                try expect(targetConfig.buildSettings["IPHONEOS_DEPLOYMENT_TARGET"]).beNil()
                try expect(targetConfig.buildSettings["WATCHOS_DEPLOYMENT_TARGET"] as? String) == "2.0"
                try expect(targetConfig.buildSettings["TVOS_DEPLOYMENT_TARGET"]).beNil()
            }

            $0.it("generates dependencies") {
                let pbxProject = try project.generatePbxProj()

                let nativeTargets = pbxProject.nativeTargets
                let dependencies = pbxProject.targetDependencies.sorted { $0.target?.name ?? "" < $1.target?.name ?? "" }
                try expect(dependencies.count) == 2
                let appTarget = nativeTargets.first { $0.name == app.name }
                let frameworkTarget = nativeTargets.first { $0.name == framework.name }

                try expect(dependencies).contains { $0.target == appTarget }
                try expect(dependencies).contains { $0.target == frameworkTarget }
            }

            $0.it("generates targets with correct transitive embeds") {
                // App # Embeds it's frameworks, so shouldn't embed in tests
                //   dependencies:
                //     - framework: FrameworkA.framework
                //     - framework: FrameworkB.framework
                //       embed: false
                // iOSFrameworkZ:
                //   dependencies: []
                // StaticLibrary:
                //   dependencies:
                //     - target: iOSFrameworkZ
                //     - framework: FrameworkZ.framework
                //     - carthage: CarthageZ
                // ResourceBundle
                //   dependencies: []
                // iOSFrameworkA
                //   dependencies:
                //     - target: StaticLibrary
                //     - target: ResourceBundle
                //     # Won't embed FrameworkC.framework, so should embed in tests
                //     - framework: FrameworkC.framework
                //     - carthage: CarthageA
                //     - carthage: CarthageB
                //       embed: false
                // iOSFrameworkB
                //   dependencies:
                //     - target: iOSFrameworkA
                //     # Won't embed FrameworkD.framework, so should embed in tests
                //     - framework: FrameworkD.framework
                //     - framework: FrameworkE.framework
                //       embed: true
                //     - framework: FrameworkF.framework
                //       embed: false
                //     - carthage: CarthageC
                //       embed: true
                // AppTest
                //   dependencies:
                //     # Being an app, shouldn't be embedded
                //     - target: App
                //     - target: iOSFrameworkB
                //     - carthage: CarthageD
                //     # should be implicitly added
                //     # - target: iOSFrameworkA
                //     #   embed: true
                //     # - target: StaticLibrary
                //     #   embed: false
                //     # - framework: FrameworkZ.framework
                //     # - target: iOSFrameworkZ
                //     #   embed: true
                //     # - carthage: CarthageZ
                //     #   embed: false
                //     # - carthage: CarthageA
                //     #   embed: true
                //     # - framework: FrameworkC.framework
                //     #   embed: true
                //     # - framework: FrameworkD.framework
                //     #   embed: true
                //
                // AppTestWithoutTransitive
                //   dependencies:
                //     # Being an app, shouldn't be embedded
                //     - target: App
                //     - target: iOSFrameworkB
                //     - carthage: CarthageD
                //

                var expectedResourceFiles: [String: Set<String>] = [:]
                var expectedLinkedFiles: [String: Set<String>] = [:]
                var expectedEmbeddedFrameworks: [String: Set<String>] = [:]

                let app = Target(
                    name: "App",
                    type: .application,
                    platform: .iOS,
                    // Embeds it's frameworks, so they shouldn't embed in AppTest
                    dependencies: [
                        Dependency(type: .framework, reference: "FrameworkA.framework"),
                        Dependency(type: .framework, reference: "FrameworkB.framework", embed: false),
                    ]
                )
                expectedResourceFiles[app.name] = Set()
                expectedLinkedFiles[app.name] = Set([
                    "FrameworkA.framework",
                    "FrameworkB.framework",
                ])
                expectedEmbeddedFrameworks[app.name] = Set([
                    "FrameworkA.framework",
                ])

                let iosFrameworkZ = Target(
                    name: "iOSFrameworkZ",
                    type: .framework,
                    platform: .iOS,
                    dependencies: []
                )
                expectedResourceFiles[iosFrameworkZ.name] = Set()
                expectedLinkedFiles[iosFrameworkZ.name] = Set()
                expectedEmbeddedFrameworks[iosFrameworkZ.name] = Set()

                let staticLibrary = Target(
                    name: "StaticLibrary",
                    type: .staticLibrary,
                    platform: .iOS,
                    dependencies: [
                        Dependency(type: .target, reference: iosFrameworkZ.name),
                        Dependency(type: .framework, reference: "FrameworkZ.framework"),
                        Dependency(type: .carthage, reference: "CarthageZ"),
                    ]
                )
                expectedResourceFiles[staticLibrary.name] = Set()
                expectedLinkedFiles[staticLibrary.name] = Set([])
                expectedEmbeddedFrameworks[staticLibrary.name] = Set()

                let resourceBundle = Target(
                    name: "ResourceBundle",
                    type: .bundle,
                    platform: .iOS,
                    dependencies: []
                )
                expectedResourceFiles[resourceBundle.name] = Set()
                expectedLinkedFiles[resourceBundle.name] = Set()
                expectedEmbeddedFrameworks[resourceBundle.name] = Set()

                let iosFrameworkA = Target(
                    name: "iOSFrameworkA",
                    type: .framework,
                    platform: .iOS,
                    dependencies: [
                        Dependency(type: .target, reference: resourceBundle.name),
                        Dependency(type: .framework, reference: "FrameworkC.framework"),
                        Dependency(type: .carthage, reference: "CarthageA"),
                        // Statically linked, so don't embed into test
                        Dependency(type: .target, reference: staticLibrary.name),
                        Dependency(type: .carthage, reference: "CarthageB", embed: false),
                    ]
                )
                expectedResourceFiles[iosFrameworkA.name] = Set()
                expectedLinkedFiles[iosFrameworkA.name] = Set([
                    "FrameworkC.framework",
                    iosFrameworkZ.filename,
                    "FrameworkZ.framework",
                    "CarthageZ.framework",
                    "CarthageA.framework",
                    "CarthageB.framework",
                ])
                expectedEmbeddedFrameworks[iosFrameworkA.name] = Set()

                let iosFrameworkB = Target(
                    name: "iOSFrameworkB",
                    type: .framework,
                    platform: .iOS,
                    dependencies: [
                        Dependency(type: .target, reference: iosFrameworkA.name),
                        Dependency(type: .framework, reference: "FrameworkD.framework"),
                        // Embedded into framework, so don't embed into test
                        Dependency(type: .framework, reference: "FrameworkE.framework", embed: true),
                        Dependency(type: .carthage, reference: "CarthageC", embed: true),
                        // Statically linked, so don't embed into test
                        Dependency(type: .framework, reference: "FrameworkF.framework", embed: false),
                    ]
                )
                expectedResourceFiles[iosFrameworkB.name] = Set()
                expectedLinkedFiles[iosFrameworkB.name] = Set([
                    iosFrameworkA.filename,
                    iosFrameworkZ.filename,
                    "FrameworkZ.framework",
                    "CarthageZ.framework",
                    "FrameworkC.framework",
                    "FrameworkD.framework",
                    "FrameworkE.framework",
                    "FrameworkF.framework",
                    "CarthageA.framework",
                    "CarthageC.framework",
                ])
                expectedEmbeddedFrameworks[iosFrameworkB.name] = Set([
                    "FrameworkE.framework",
                    "CarthageC.framework",
                ])

                let appTest = Target(
                    name: "AppTest",
                    type: .unitTestBundle,
                    platform: .iOS,
                    dependencies: [
                        Dependency(type: .target, reference: app.name),
                        Dependency(type: .target, reference: iosFrameworkB.name),
                        Dependency(type: .carthage, reference: "CarthageD"),
                    ],
                    directlyEmbedCarthageDependencies: false
                )
                expectedResourceFiles[appTest.name] = Set([
                    resourceBundle.filename,
                ])
                expectedLinkedFiles[appTest.name] = Set([
                    iosFrameworkA.filename,
                    staticLibrary.filename,
                    iosFrameworkZ.filename,
                    "FrameworkZ.framework",
                    "CarthageZ.framework",
                    "FrameworkC.framework",
                    iosFrameworkB.filename,
                    "FrameworkD.framework",
                    "CarthageA.framework",
                    "CarthageD.framework",
                ])
                expectedEmbeddedFrameworks[appTest.name] = Set([
                    iosFrameworkA.filename,
                    iosFrameworkZ.filename,
                    "FrameworkZ.framework",
                    "FrameworkC.framework",
                    iosFrameworkB.filename,
                    "FrameworkD.framework",
                ])

                var appTestWithoutTransitive = appTest
                appTestWithoutTransitive.name = "AppTestWithoutTransitive"
                appTestWithoutTransitive.transitivelyLinkDependencies = false
                expectedResourceFiles[appTestWithoutTransitive.name] = Set([])
                expectedLinkedFiles[appTestWithoutTransitive.name] = Set([
                    iosFrameworkB.filename,
                    "CarthageD.framework",
                ])
                expectedEmbeddedFrameworks[appTestWithoutTransitive.name] = Set([
                    iosFrameworkB.filename,
                ])

                let targets = [app, iosFrameworkZ, staticLibrary, resourceBundle, iosFrameworkA, iosFrameworkB, appTest, appTestWithoutTransitive]

                let project = Project(
                    basePath: "",
                    name: "test",
                    targets: targets,
                    options: SpecOptions(transitivelyLinkDependencies: true)
                )
                let pbxProject = try project.generatePbxProj()

                for target in targets {
                    guard let nativeTarget = pbxProject.nativeTargets.first(where: { $0.name == target.name }) else {
                        throw failure("PBXNativeTarget for \(target) not found")
                    }
                    let buildPhases = nativeTarget.buildPhases
                    let resourcesPhases = pbxProject.resourcesBuildPhases.filter { buildPhases.contains($0) }
                    let frameworkPhases = pbxProject.frameworksBuildPhases.filter { buildPhases.contains($0) }
                    let copyFilesPhases = pbxProject.copyFilesBuildPhases.filter { buildPhases.contains($0) }

                    // ensure only the right resources are copies, no more, no less
                    let expectedResourceFiles = expectedResourceFiles[target.name]!
                    try expect(resourcesPhases.count) == (expectedResourceFiles.isEmpty ? 0 : 1)
                    if !expectedResourceFiles.isEmpty {
                        let resourceFiles = resourcesPhases[0].files
                            .compactMap { $0.file }
                            .map { $0.nameOrPath }
                        try expect(Set(resourceFiles)) == expectedResourceFiles
                    }

                    // ensure only the right things are linked, no more, no less
                    let expectedLinkedFiles = expectedLinkedFiles[target.name]!
                    try expect(frameworkPhases.count) == (expectedLinkedFiles.isEmpty ? 0 : 1)
                    if !expectedLinkedFiles.isEmpty {
                        let linkFrameworks = frameworkPhases[0].files
                            .compactMap { $0.file?.nameOrPath }
                        try expect(Set(linkFrameworks)) == expectedLinkedFiles
                    }

                    // ensure only the right things are embedded, no more, no less
                    let expectedEmbeddedFrameworks = expectedEmbeddedFrameworks[target.name]!
                    try expect(copyFilesPhases.count) == (expectedEmbeddedFrameworks.isEmpty ? 0 : 1)
                    if !expectedEmbeddedFrameworks.isEmpty {
                        let copyFiles = copyFilesPhases[0].files
                            .compactMap { $0.file?.nameOrPath }
                        try expect(Set(copyFiles)) == expectedEmbeddedFrameworks
                    }
                }
            }

            $0.it("sets -ObjC for targets that depend on requiresObjCLinking targets") {
                let requiresObjCLinking = Target(
                    name: "requiresObjCLinking",
                    type: .staticLibrary,
                    platform: .iOS,
                    dependencies: [],
                    requiresObjCLinking: true
                )
                let doesntRequireObjCLinking = Target(
                    name: "doesntRequireObjCLinking",
                    type: .staticLibrary,
                    platform: .iOS,
                    dependencies: [],
                    requiresObjCLinking: false
                )
                let implicitlyRequiresObjCLinking = Target(
                    name: "implicitlyRequiresObjCLinking",
                    type: .staticLibrary,
                    platform: .iOS,
                    sources: [TargetSource(path: "StaticLibrary_ObjC/StaticLibrary_ObjC.m")],
                    dependencies: []
                )

                let framework = Target(
                    name: "framework",
                    type: .framework,
                    platform: .iOS,
                    dependencies: [Dependency(type: .target, reference: requiresObjCLinking.name, link: false)]
                )

                let app1 = Target(
                    name: "app1",
                    type: .application,
                    platform: .iOS,
                    dependencies: [Dependency(type: .target, reference: requiresObjCLinking.name)]
                )
                let app2 = Target(
                    name: "app2",
                    type: .application,
                    platform: .iOS,
                    dependencies: [Dependency(type: .target, reference: doesntRequireObjCLinking.name)]
                )
                let app3 = Target(
                    name: "app3",
                    type: .application,
                    platform: .iOS,
                    dependencies: [Dependency(type: .target, reference: implicitlyRequiresObjCLinking.name)]
                )

                let targets = [requiresObjCLinking, doesntRequireObjCLinking, implicitlyRequiresObjCLinking, framework, app1, app2, app3]

                let project = Project(
                    basePath: fixturePath + "TestProject",
                    name: "test",
                    targets: targets,
                    options: SpecOptions()
                )

                let pbxProj = try project.generatePbxProj()

                func buildSettings(for target: Target) throws -> BuildSettings {
                    guard let nativeTarget = pbxProj.targets(named: target.name).first,
                        let buildConfigList = nativeTarget.buildConfigurationList,
                        let buildConfig = buildConfigList.buildConfigurations.first else {
                        throw failure("XCBuildConfiguration not found for Target \(target.name.quoted)")
                    }

                    return buildConfig.buildSettings
                }

                let frameworkOtherLinkerSettings = try buildSettings(for: framework)["OTHER_LDFLAGS"] as? [String] ?? []
                let app1OtherLinkerSettings = try buildSettings(for: app1)["OTHER_LDFLAGS"] as? [String] ?? []
                let app2OtherLinkerSettings = try buildSettings(for: app2)["OTHER_LDFLAGS"] as? [String] ?? []
                let app3OtherLinkerSettings = try buildSettings(for: app3)["OTHER_LDFLAGS"] as? [String] ?? []

                try expect(frameworkOtherLinkerSettings.contains("-ObjC")) == false
                try expect(app1OtherLinkerSettings.contains("-ObjC")) == true
                try expect(app2OtherLinkerSettings.contains("-ObjC")) == false
                try expect(app3OtherLinkerSettings.contains("-ObjC")) == true
            }

            $0.it("copies Swfit Objective-C Interface Header") {
                let swiftStaticLibraryWithHeader = Target(
                    name: "swiftStaticLibraryWithHeader",
                    type: .staticLibrary,
                    platform: .iOS,
                    sources: [TargetSource(path: "StaticLibrary_Swift/StaticLibrary.swift")],
                    dependencies: []
                )
                let swiftStaticLibraryWithoutHeader = Target(
                    name: "swiftStaticLibraryWithoutHeader",
                    type: .staticLibrary,
                    platform: .iOS,
                    settings: Settings(buildSettings: ["SWIFT_OBJC_INTERFACE_HEADER_NAME": ""]),
                    sources: [TargetSource(path: "StaticLibrary_Swift/StaticLibrary.swift")],
                    dependencies: []
                )
                let objCStaticLibrary = Target(
                    name: "objCStaticLibrary",
                    type: .staticLibrary,
                    platform: .iOS,
                    sources: [TargetSource(path: "StaticLibrary_ObjC/StaticLibrary_ObjC.m")],
                    dependencies: []
                )

                let targets = [swiftStaticLibraryWithHeader, swiftStaticLibraryWithoutHeader, objCStaticLibrary]

                let project = Project(
                    basePath: fixturePath + "TestProject",
                    name: "test",
                    targets: targets,
                    options: SpecOptions()
                )

                let pbxProject = try project.generatePbxProj()

                func scriptBuildPhases(target: Target) throws -> [PBXShellScriptBuildPhase] {
                    guard let nativeTarget = pbxProject.nativeTargets.first(where: { $0.name == target.name }) else {
                        throw failure("PBXNativeTarget for \(target) not found")
                    }
                    let buildPhases = nativeTarget.buildPhases
                    let scriptPhases = buildPhases.compactMap { $0 as? PBXShellScriptBuildPhase }
                    return scriptPhases
                }

                let expectedScriptPhase = PBXShellScriptBuildPhase(
                    name: "Copy Swift Objective-C Interface Header",
                    inputPaths: ["$(DERIVED_SOURCES_DIR)/$(SWIFT_OBJC_INTERFACE_HEADER_NAME)"],
                    outputPaths: ["$(BUILT_PRODUCTS_DIR)/include/$(PRODUCT_MODULE_NAME)/$(SWIFT_OBJC_INTERFACE_HEADER_NAME)"],
                    shellPath: "/bin/sh",
                    shellScript: "ditto \"${SCRIPT_INPUT_FILE_0}\" \"${SCRIPT_OUTPUT_FILE_0}\"\n"
                )

                try expect(scriptBuildPhases(target: swiftStaticLibraryWithHeader)) == [expectedScriptPhase]
                try expect(scriptBuildPhases(target: swiftStaticLibraryWithoutHeader)) == []
                try expect(scriptBuildPhases(target: objCStaticLibrary)) == []
            }

            $0.it("generates run scripts") {
                var scriptSpec = project
                scriptSpec.targets[0].preBuildScripts = [BuildScript(script: .script("script1"))]
                scriptSpec.targets[0].postCompileScripts = [BuildScript(script: .script("script2"))]
                scriptSpec.targets[0].postBuildScripts = [BuildScript(script: .script("script3"))]
                let pbxProject = try scriptSpec.generatePbxProj()

<<<<<<< HEAD
                guard let nativeTarget = pbxProject.objects.nativeTargets.referenceValues
                    .first(where: { $0.buildPhases.count >= 3 }) else {
=======
                guard let nativeTarget = pbxProject.nativeTargets
                    .first(where: { $0.buildPhases.count >= 2 }) else {
>>>>>>> b60366e3
                    throw failure("Target with build phases not found")
                }
                let buildPhases = nativeTarget.buildPhases

<<<<<<< HEAD
                let scripts = pbxProject.objects.shellScriptBuildPhases.objectReferences
                let script1 = scripts[0]
                let script2 = scripts[1]
                let script3 = scripts[2]
                try expect(scripts.count) == 3
                try expect(buildPhases.contains(script1.reference)) == true
                try expect(buildPhases.contains(script2.reference)) == true
                try expect(buildPhases.contains(script3.reference)) == true

                let scriptTexts = Set<String>(["script1", "script2", "script3"])
                try expect(scriptTexts.contains(script1.object.shellScript!)) == true
                try expect(scriptTexts.contains(script2.object.shellScript!)) == true
                try expect(scriptTexts.contains(script3.object.shellScript!)) == true
=======
                let scripts = pbxProject.shellScriptBuildPhases
                let script1 = scripts.first { $0.shellScript == "script1" }
                let script2 = scripts.first { $0.shellScript == "script2" }
                try expect(scripts.count) == 2
                try expect(buildPhases.first) == script1
                try expect(buildPhases.last) == script2
>>>>>>> b60366e3
            }

            $0.it("generates targets with cylical dependencies") {
                let target1 = Target(
                    name: "target1",
                    type: .framework,
                    platform: .iOS,
                    dependencies: [Dependency(type: .target, reference: "target2")]
                )
                let target2 = Target(
                    name: "target2",
                    type: .framework,
                    platform: .iOS,
                    dependencies: [Dependency(type: .target, reference: "target1")]
                )
                let project = Project(
                    basePath: "",
                    name: "test",
                    targets: [target1, target2]
                )

                _ = try project.generatePbxProj()
            }

            $0.it("generates build rules") {
                var scriptSpec = project
                scriptSpec.targets[0].buildRules = [
                    BuildRule(
                        fileType: .type("sourcecode.swift"),
                        action: .script("do thing"),
                        name: "My Rule",
                        outputFiles: ["file1.swift", "file2.swift"],
                        outputFilesCompilerFlags: ["--zee", "--bee"]
                    ),
                    BuildRule(
                        fileType: .pattern("*.plist"),
                        action: .compilerSpec("com.apple.build-tasks.copy-plist-file")
                    ),
                ]
                let pbxProject = try scriptSpec.generatePbxProj()

                let buildRules = pbxProject.buildRules
                try expect(buildRules.count) == 2
                let first = buildRules.first { $0.name == "My Rule" }!
                let second = buildRules.first { $0.name != "My Rule" }!

                try expect(first.name) == "My Rule"
                try expect(first.isEditable) == true
                try expect(first.outputFiles) == ["file1.swift", "file2.swift"]
                try expect(first.outputFilesCompilerFlags) == ["--zee", "--bee"]
                try expect(first.script) == "do thing"
                try expect(first.fileType) == "sourcecode.swift"
                try expect(first.compilerSpec) == "com.apple.compilers.proxy.script"
                try expect(first.filePatterns).beNil()

                try expect(second.name) == "Build Rule"
                try expect(second.fileType) == "pattern.proxy"
                try expect(second.filePatterns) == "*.plist"
                try expect(second.compilerSpec) == "com.apple.build-tasks.copy-plist-file"
                try expect(second.script).beNil()
                try expect(second.outputFiles) == []
                try expect(second.outputFilesCompilerFlags) == []
            }

            $0.it("generates dependency build file settings") {
                let app = Target(
                    name: "MyApp",
                    type: .application,
                    platform: .iOS,
                    dependencies: [
                        Dependency(type: .target, reference: "MyFramework"),
                        Dependency(type: .target, reference: "MyOptionalFramework", weakLink: true),
                    ]
                )

                let project = Project(basePath: "", name: "test", targets: [app, framework, optionalFramework, uiTest])
                let pbxProject = try project.generatePbxProj()

                guard let nativeTarget = pbxProject.nativeTargets.first(where: { $0.name == app.name }) else {
                    throw failure("PBXNativeTarget for \(app.name) not found")
                }
                let frameworkPhases = nativeTarget.buildPhases.compactMap { $0 as? PBXFrameworksBuildPhase }

                let frameworkBuildFiles = frameworkPhases[0].files
                let buildFileSettings = frameworkBuildFiles.map { $0.settings }

                try expect(frameworkBuildFiles.count) == 2
                try expect(buildFileSettings.compactMap({ $0 }).count) == 1
                try expect(buildFileSettings.compactMap({ $0?["ATTRIBUTES"] }).count) == 1
                try expect(buildFileSettings.compactMap({ $0?["ATTRIBUTES"] as? [String] }).first) == ["Weak"]
            }

            $0.it("generates info.plist") {
                let plist = Plist(path: "Info.plist", attributes: ["UISupportedInterfaceOrientations": ["UIInterfaceOrientationPortrait", "UIInterfaceOrientationLandscapeLeft"]])
                let tempPath = Path.temporary + "info"
                let project = Project(basePath: tempPath, name: "", targets: [Target(name: "", type: .application, platform: .iOS, info: plist)])
                let pbxProject = try project.generatePbxProj()
                let writer = FileWriter(project: project)
                try writer.writePlists()

                guard let targetConfig = pbxProject.nativeTargets.first?.buildConfigurationList?.buildConfigurations.first else {
                    throw failure("Couldn't find Target config")
                }

                try expect(targetConfig.buildSettings["INFOPLIST_FILE"] as? String) == plist.path

                let infoPlistFile = tempPath + plist.path
                let data: Data = try infoPlistFile.read()
                let infoPlist = try PropertyListSerialization.propertyList(from: data, options: [], format: nil) as! [String: Any]
                var expectedInfoPlist: [String: Any] = [:]
                expectedInfoPlist["CFBundleIdentifier"] = "$(PRODUCT_BUNDLE_IDENTIFIER)"
                expectedInfoPlist["CFBundleInfoDictionaryVersion"] = "6.0"
                expectedInfoPlist["CFBundleExecutable"] = "$(EXECUTABLE_NAME)"
                expectedInfoPlist["CFBundleName"] = "$(PRODUCT_NAME)"
                expectedInfoPlist["CFBundleDevelopmentRegion"] = "$(DEVELOPMENT_LANGUAGE)"
                expectedInfoPlist["CFBundleShortVersionString"] = "1.0"
                expectedInfoPlist["CFBundleVersion"] = "1"
                expectedInfoPlist["CFBundlePackageType"] = "APPL"
                expectedInfoPlist["UISupportedInterfaceOrientations"] = ["UIInterfaceOrientationPortrait", "UIInterfaceOrientationLandscapeLeft"]

                try expect(NSDictionary(dictionary: expectedInfoPlist).isEqual(to: infoPlist)).beTrue()
            }
        }
    }
}<|MERGE_RESOLUTION|>--- conflicted
+++ resolved
@@ -746,39 +746,20 @@
                 scriptSpec.targets[0].postBuildScripts = [BuildScript(script: .script("script3"))]
                 let pbxProject = try scriptSpec.generatePbxProj()
 
-<<<<<<< HEAD
-                guard let nativeTarget = pbxProject.objects.nativeTargets.referenceValues
+                guard let nativeTarget = pbxProject.nativeTargets
                     .first(where: { $0.buildPhases.count >= 3 }) else {
-=======
-                guard let nativeTarget = pbxProject.nativeTargets
-                    .first(where: { $0.buildPhases.count >= 2 }) else {
->>>>>>> b60366e3
                     throw failure("Target with build phases not found")
                 }
                 let buildPhases = nativeTarget.buildPhases
 
-<<<<<<< HEAD
-                let scripts = pbxProject.objects.shellScriptBuildPhases.objectReferences
-                let script1 = scripts[0]
-                let script2 = scripts[1]
-                let script3 = scripts[2]
+                let scripts = pbxProject.shellScriptBuildPhases
                 try expect(scripts.count) == 3
-                try expect(buildPhases.contains(script1.reference)) == true
-                try expect(buildPhases.contains(script2.reference)) == true
-                try expect(buildPhases.contains(script3.reference)) == true
-
-                let scriptTexts = Set<String>(["script1", "script2", "script3"])
-                try expect(scriptTexts.contains(script1.object.shellScript!)) == true
-                try expect(scriptTexts.contains(script2.object.shellScript!)) == true
-                try expect(scriptTexts.contains(script3.object.shellScript!)) == true
-=======
-                let scripts = pbxProject.shellScriptBuildPhases
-                let script1 = scripts.first { $0.shellScript == "script1" }
-                let script2 = scripts.first { $0.shellScript == "script2" }
-                try expect(scripts.count) == 2
-                try expect(buildPhases.first) == script1
-                try expect(buildPhases.last) == script2
->>>>>>> b60366e3
+                let script1 = scripts.first { $0.shellScript == "script1" }!
+                let script2 = scripts.first { $0.shellScript == "script2" }!
+                let script3 = scripts.first { $0.shellScript == "script3" }!
+                try expect(buildPhases.contains(script1)) == true
+                try expect(buildPhases.contains(script2)) == true
+                try expect(buildPhases.contains(script3)) == true
             }
 
             $0.it("generates targets with cylical dependencies") {
