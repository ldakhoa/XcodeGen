import PathKit
import ProjectSpec
import Spectre
import XcodeGenKit
import xcodeproj
import XCTest
import Yams

fileprivate let app = Target(
    name: "MyApp",
    type: .application,
    platform: .iOS,
    settings: Settings(buildSettings: ["SETTING_1": "VALUE"]),
    dependencies: [Dependency(type: .target, reference: "MyFramework")]
)

fileprivate let framework = Target(
    name: "MyFramework",
    type: .framework,
    platform: .iOS,
    settings: Settings(buildSettings: ["SETTING_2": "VALUE"])
)

fileprivate let optionalFramework = Target(
	name: "MyOptionalFramework",
	type: .framework,
	platform: .iOS
)

fileprivate let uiTest = Target(
    name: "MyAppUITests",
    type: .uiTestBundle,
    platform: .iOS,
    settings: Settings(buildSettings: ["SETTING_3": "VALUE"]),
    dependencies: [Dependency(type: .target, reference: "MyApp")]
)

fileprivate let targets = [app, framework, optionalFramework, uiTest]

class ProjectGeneratorTests: XCTestCase {

    func testOptions() throws {

        describe {

            $0.it("generates bundle id") {
                let options = SpecOptions(bundleIdPrefix: "com.test")
                let project = Project(basePath: "", name: "test", targets: [framework], options: options)
                let pbxProj = try project.generatePbxProj()
                guard let target = pbxProj.nativeTargets.first,
                    let buildConfigList = target.buildConfigurationList,
                    let buildConfig = buildConfigList.buildConfigurations.first else {
                    throw failure("Build Config not found")
                }
                try expect(buildConfig.buildSettings["PRODUCT_BUNDLE_IDENTIFIER"] as? String) == "com.test.MyFramework"
            }

            $0.it("clears setting presets") {
                let options = SpecOptions(settingPresets: .none)
                let project = Project(basePath: "", name: "test", targets: [framework], options: options)
                let pbxProj = try project.generatePbxProj()
                let allSettings = pbxProj.buildConfigurations.reduce([:]) { $0.merged($1.buildSettings) }.keys.sorted()
                try expect(allSettings) == ["SETTING_2"]
            }

            $0.it("generates development language") {
                let options = SpecOptions(developmentLanguage: "de")
                let project = Project(basePath: "", name: "test", options: options)
                let pbxProj = try project.generatePbxProj()
                guard let pbxProject = pbxProj.projects.first else {
                    throw failure("Could't find PBXProject")
                }
                try expect(pbxProject.developmentRegion) == "de"
            }

            $0.it("formats xcode version") {
                let versions: [String: String] = [
                    "0900": "0900",
                    "1010": "1010",
                    "9": "0900",
                    "9.0": "0900",
                    "9.1": "0910",
                    "9.1.1": "0911",
                    "10": "1000",
                    "10.1": "1010",
                    "10.1.2": "1012",
                ]

                for (version, expected) in versions {
                    try expect(XCodeVersion.parse(version)) == expected
                }
            }

            $0.it("uses the default configuration name") {
                let options = SpecOptions(defaultConfig: "Bconfig")
                let project = Project(basePath: "", name: "test", configs: [Config(name: "Aconfig"), Config(name: "Bconfig")], targets: [framework], options: options)
                let pbxProject = try project.generatePbxProj()

                guard let projectConfigList = pbxProject.projects.first?.buildConfigurationList,
                    let defaultConfigurationName = projectConfigList.defaultConfigurationName
                else {
                    throw failure("Default configuration name not found")
                }

                try expect(defaultConfigurationName) == "Bconfig"
            }
        }
    }

    func testConfigGenerator() {
        describe {

            $0.it("generates config defaults") {
                let project = Project(basePath: "", name: "test")
                let pbxProj = try project.generatePbxProj()
                let configs = pbxProj.buildConfigurations
                try expect(configs.count) == 2
                try expect(configs).contains(name: "Debug")
                try expect(configs).contains(name: "Release")
            }

            $0.it("generates configs") {
                let project = Project(
                    basePath: "",
                    name: "test",
                    configs: [Config(name: "config1"), Config(name: "config2")]
                )
                let pbxProj = try project.generatePbxProj()
                let configs = pbxProj.buildConfigurations
                try expect(configs.count) == 2
                try expect(configs).contains(name: "config1")
                try expect(configs).contains(name: "config2")
            }

            $0.it("clears config settings when missing type") {
                let project = Project(
                    basePath: "",
                    name: "test",
                    configs: [Config(name: "config")]
                )
                let pbxProj = try project.generatePbxProj()
                guard let config = pbxProj.buildConfigurations.first else {
                    throw failure("configuration not found")
                }
                try expect(config.buildSettings.isEmpty).to.beTrue()
            }

            $0.it("merges settings") {
                let project = try Project(path: fixturePath + "settings_test.yml")
                guard let config = project.getConfig("config1") else { throw failure("Couldn't find config1") }
                let debugProjectSettings = project.getProjectBuildSettings(config: config)

                guard let target = project.getTarget("Target") else { throw failure("Couldn't find Target") }
                let targetDebugSettings = project.getTargetBuildSettings(target: target, config: config)

                var buildSettings = BuildSettings()
                buildSettings += SettingsPresetFile.base.getBuildSettings()
                buildSettings += SettingsPresetFile.config(.debug).getBuildSettings()

                buildSettings += [
                    "SETTING": "value",
                    "SETTING 5": "value 5",
                    "SETTING 6": "value 6",
                ]
                try expect(debugProjectSettings.equals(buildSettings)).beTrue()

                var expectedTargetDebugSettings = BuildSettings()
                expectedTargetDebugSettings += SettingsPresetFile.platform(.iOS).getBuildSettings()
                expectedTargetDebugSettings += SettingsPresetFile.product(.application).getBuildSettings()
                expectedTargetDebugSettings += SettingsPresetFile.productPlatform(.application, .iOS).getBuildSettings()
                expectedTargetDebugSettings += ["SETTING 2": "value 2", "SETTING 3": "value 3", "SETTING": "value"]

                try expect(targetDebugSettings.equals(expectedTargetDebugSettings)).beTrue()
            }

            $0.it("applies partial config settings") {
                let project = Project(
                    basePath: "",
                    name: "test",
                    configs: [
                        Config(name: "Staging Debug", type: .debug),
                        Config(name: "Staging Release", type: .release),
                    ],
                    settings: Settings(configSettings: ["staging": ["SETTING1": "VALUE1"], "debug": ["SETTING2": "VALUE2"]])
                )

                var buildSettings = project.getProjectBuildSettings(config: project.configs.first!)
                try expect(buildSettings["SETTING1"] as? String) == "VALUE1"
                try expect(buildSettings["SETTING2"] as? String) == "VALUE2"
            }
        }
    }

    func testAggregateTargets() {
        describe {

            let otherTarget = Target(name: "Other", type: .framework, platform: .iOS, dependencies: [Dependency(type: .target, reference: "AggregateTarget")])
            let otherTarget2 = Target(name: "Other2", type: .framework, platform: .iOS, dependencies: [Dependency(type: .target, reference: "Other")], transitivelyLinkDependencies: true)
            let aggregateTarget = AggregateTarget(name: "AggregateTarget", targets: ["MyApp", "MyFramework"])
            let aggregateTarget2 = AggregateTarget(name: "AggregateTarget2", targets: ["AggregateTarget"])
            let project = Project(basePath: "", name: "test", targets: [app, framework, otherTarget, otherTarget2], aggregateTargets: [aggregateTarget, aggregateTarget2])

            $0.it("generates aggregate targets") {
                let pbxProject = try project.generatePbxProj()
                let nativeTargets = pbxProject.nativeTargets.sorted { $0.name < $1.name }
                let aggregateTargets = pbxProject.aggregateTargets.sorted { $0.name < $1.name }

                try expect(nativeTargets.count) == 4
                try expect(aggregateTargets.count) == 2

                let aggregateTarget1 = aggregateTargets.first { $0.name == "AggregateTarget" }
                try expect(aggregateTarget1?.dependencies.count) == 2

                let aggregateTarget2 = aggregateTargets.first { $0.name == "AggregateTarget2" }
                try expect(aggregateTarget2?.dependencies.count) == 1

                let target1 = nativeTargets.first { $0.name == "Other" }
                try expect(target1?.dependencies.count) == 1

                let target2 = nativeTargets.first { $0.name == "Other2" }
                try expect(target2?.dependencies.count) == 2

                try expect(pbxProject.targetDependencies.count) == 7
            }
        }
    }

    func testTargets() {
        describe {

            let project = Project(basePath: "", name: "test", targets: targets)

            $0.it("generates targets") {
                let pbxProject = try project.generatePbxProj()
<<<<<<< HEAD
                let nativeTargets = pbxProject.nativeTargets
                try expect(nativeTargets.count) == 3
=======
                let nativeTargets = pbxProject.objects.nativeTargets.referenceValues
                try expect(nativeTargets.count) == 4
>>>>>>> 74eb683f
                try expect(nativeTargets.contains { $0.name == app.name }).beTrue()
                try expect(nativeTargets.contains { $0.name == framework.name }).beTrue()
                try expect(nativeTargets.contains { $0.name == uiTest.name }).beTrue()
                try expect(nativeTargets.contains { $0.name == optionalFramework.name }).beTrue()
            }

            $0.it("generates target attributes") {
                var appTargetWithAttributes = app
                appTargetWithAttributes.settings.buildSettings["DEVELOPMENT_TEAM"] = "123"
                appTargetWithAttributes.attributes = ["ProvisioningStyle": "Automatic"]

                var testTargetWithAttributes = uiTest
                testTargetWithAttributes.settings.buildSettings["CODE_SIGN_STYLE"] = "Manual"
                let project = Project(basePath: "", name: "test", targets: [appTargetWithAttributes, framework, optionalFramework, testTargetWithAttributes])
                let pbxProject = try project.generatePbxProj()

                guard let targetAttributes = pbxProject.projects.first?.targetAttributes else {
                    throw failure("Couldn't find Project TargetAttributes")
                }

                guard let appTarget = pbxProject.targets(named: app.name).first else {
                    throw failure("Couldn't find App Target")
                }

                guard let uiTestTarget = pbxProject.targets(named: uiTest.name).first else {
                    throw failure("Couldn't find UITest Target")
                }

                //try expect(targetAttributes[uiTestTarget.reference]?["TestTargetID"] as? String) == appTarget.reference.value
                try expect(targetAttributes[uiTestTarget]?["ProvisioningStyle"] as? String) == "Manual"
                try expect(targetAttributes[appTarget]?["ProvisioningStyle"] as? String) == "Automatic"
                try expect(targetAttributes[appTarget]?["DevelopmentTeam"] as? String) == "123"
            }

            $0.it("generates platform version") {
                let target = Target(name: "Target", type: .application, platform: .watchOS, deploymentTarget: "2.0")
                let project = Project(basePath: "", name: "", targets: [target], options: .init(deploymentTarget: DeploymentTarget(iOS: "10.0", watchOS: "3.0")))

                let pbxProject = try project.generatePbxProj()

                guard let projectConfigList = pbxProject.projects.first?.buildConfigurationList,
                    let projectConfig = projectConfigList.buildConfigurations.first
                else {
                    throw failure("Couldn't find Project config")
                }

                guard let targetConfigList = pbxProject.nativeTargets.first?.buildConfigurationList,
                    let targetConfig = targetConfigList.buildConfigurations.first
                else {
                    throw failure("Couldn't find Target config")
                }

                try expect(projectConfig.buildSettings["IPHONEOS_DEPLOYMENT_TARGET"] as? String) == "10.0"
                try expect(projectConfig.buildSettings["WATCHOS_DEPLOYMENT_TARGET"] as? String) == "3.0"
                try expect(projectConfig.buildSettings["TVOS_DEPLOYMENT_TARGET"]).beNil()

                try expect(targetConfig.buildSettings["IPHONEOS_DEPLOYMENT_TARGET"]).beNil()
                try expect(targetConfig.buildSettings["WATCHOS_DEPLOYMENT_TARGET"] as? String) == "2.0"
                try expect(targetConfig.buildSettings["TVOS_DEPLOYMENT_TARGET"]).beNil()
            }

            $0.it("generates dependencies") {
                let pbxProject = try project.generatePbxProj()

                let nativeTargets = pbxProject.nativeTargets
                let dependencies = pbxProject.targetDependencies.sorted { $0.target?.name ?? "" < $1.target?.name ?? "" }
                try expect(dependencies.count) == 2
                let appTarget = nativeTargets.first { $0.name == app.name }
                let frameworkTarget = nativeTargets.first { $0.name == framework.name }

                try expect(dependencies).contains { $0.target == appTarget }
                try expect(dependencies).contains { $0.target == frameworkTarget }
            }

            $0.it("generates targets with correct transitive embeds") {
                // App # Embeds it's frameworks, so shouldn't embed in tests
                //   dependencies:
                //     - framework: FrameworkA.framework
                //     - framework: FrameworkB.framework
                //       embed: false
                // iOSFrameworkZ:
                //   dependencies: []
                // StaticLibrary:
                //   dependencies:
                //     - target: iOSFrameworkZ
                //     - framework: FrameworkZ.framework
                //     - carthage: CarthageZ
                // ResourceBundle
                //   dependencies: []
                // iOSFrameworkA
                //   dependencies:
                //     - target: StaticLibrary
                //     - target: ResourceBundle
                //     # Won't embed FrameworkC.framework, so should embed in tests
                //     - framework: FrameworkC.framework
                //     - carthage: CarthageA
                //     - carthage: CarthageB
                //       embed: false
                // iOSFrameworkB
                //   dependencies:
                //     - target: iOSFrameworkA
                //     # Won't embed FrameworkD.framework, so should embed in tests
                //     - framework: FrameworkD.framework
                //     - framework: FrameworkE.framework
                //       embed: true
                //     - framework: FrameworkF.framework
                //       embed: false
                //     - carthage: CarthageC
                //       embed: true
                // AppTest
                //   dependencies:
                //     # Being an app, shouldn't be embedded
                //     - target: App
                //     - target: iOSFrameworkB
                //     - carthage: CarthageD
                //     # should be implicitly added
                //     # - target: iOSFrameworkA
                //     #   embed: true
                //     # - target: StaticLibrary
                //     #   embed: false
                //     # - framework: FrameworkZ.framework
                //     # - target: iOSFrameworkZ
                //     #   embed: true
                //     # - carthage: CarthageZ
                //     #   embed: false
                //     # - carthage: CarthageA
                //     #   embed: true
                //     # - framework: FrameworkC.framework
                //     #   embed: true
                //     # - framework: FrameworkD.framework
                //     #   embed: true
                //
                // AppTestWithoutTransitive
                //   dependencies:
                //     # Being an app, shouldn't be embedded
                //     - target: App
                //     - target: iOSFrameworkB
                //     - carthage: CarthageD
                //

                var expectedResourceFiles: [String: Set<String>] = [:]
                var expectedLinkedFiles: [String: Set<String>] = [:]
                var expectedEmbeddedFrameworks: [String: Set<String>] = [:]

                let app = Target(
                    name: "App",
                    type: .application,
                    platform: .iOS,
                    // Embeds it's frameworks, so they shouldn't embed in AppTest
                    dependencies: [
                        Dependency(type: .framework, reference: "FrameworkA.framework"),
                        Dependency(type: .framework, reference: "FrameworkB.framework", embed: false),
                    ]
                )
                expectedResourceFiles[app.name] = Set()
                expectedLinkedFiles[app.name] = Set([
                    "FrameworkA.framework",
                    "FrameworkB.framework",
                ])
                expectedEmbeddedFrameworks[app.name] = Set([
                    "FrameworkA.framework",
                ])

                let iosFrameworkZ = Target(
                    name: "iOSFrameworkZ",
                    type: .framework,
                    platform: .iOS,
                    dependencies: []
                )
                expectedResourceFiles[iosFrameworkZ.name] = Set()
                expectedLinkedFiles[iosFrameworkZ.name] = Set()
                expectedEmbeddedFrameworks[iosFrameworkZ.name] = Set()

                let staticLibrary = Target(
                    name: "StaticLibrary",
                    type: .staticLibrary,
                    platform: .iOS,
                    dependencies: [
                        Dependency(type: .target, reference: iosFrameworkZ.name),
                        Dependency(type: .framework, reference: "FrameworkZ.framework"),
                        Dependency(type: .carthage, reference: "CarthageZ"),
                    ]
                )
                expectedResourceFiles[staticLibrary.name] = Set()
                expectedLinkedFiles[staticLibrary.name] = Set([])
                expectedEmbeddedFrameworks[staticLibrary.name] = Set()

                let resourceBundle = Target(
                    name: "ResourceBundle",
                    type: .bundle,
                    platform: .iOS,
                    dependencies: []
                )
                expectedResourceFiles[resourceBundle.name] = Set()
                expectedLinkedFiles[resourceBundle.name] = Set()
                expectedEmbeddedFrameworks[resourceBundle.name] = Set()

                let iosFrameworkA = Target(
                    name: "iOSFrameworkA",
                    type: .framework,
                    platform: .iOS,
                    dependencies: [
                        Dependency(type: .target, reference: resourceBundle.name),
                        Dependency(type: .framework, reference: "FrameworkC.framework"),
                        Dependency(type: .carthage, reference: "CarthageA"),
                        // Statically linked, so don't embed into test
                        Dependency(type: .target, reference: staticLibrary.name),
                        Dependency(type: .carthage, reference: "CarthageB", embed: false),
                    ]
                )
                expectedResourceFiles[iosFrameworkA.name] = Set()
                expectedLinkedFiles[iosFrameworkA.name] = Set([
                    "FrameworkC.framework",
                    iosFrameworkZ.filename,
                    "FrameworkZ.framework",
                    "CarthageZ.framework",
                    "CarthageA.framework",
                    "CarthageB.framework",
                ])
                expectedEmbeddedFrameworks[iosFrameworkA.name] = Set()

                let iosFrameworkB = Target(
                    name: "iOSFrameworkB",
                    type: .framework,
                    platform: .iOS,
                    dependencies: [
                        Dependency(type: .target, reference: iosFrameworkA.name),
                        Dependency(type: .framework, reference: "FrameworkD.framework"),
                        // Embedded into framework, so don't embed into test
                        Dependency(type: .framework, reference: "FrameworkE.framework", embed: true),
                        Dependency(type: .carthage, reference: "CarthageC", embed: true),
                        // Statically linked, so don't embed into test
                        Dependency(type: .framework, reference: "FrameworkF.framework", embed: false),
                    ]
                )
                expectedResourceFiles[iosFrameworkB.name] = Set()
                expectedLinkedFiles[iosFrameworkB.name] = Set([
                    iosFrameworkA.filename,
                    iosFrameworkZ.filename,
                    "FrameworkZ.framework",
                    "CarthageZ.framework",
                    "FrameworkC.framework",
                    "FrameworkD.framework",
                    "FrameworkE.framework",
                    "FrameworkF.framework",
                    "CarthageA.framework",
                    "CarthageC.framework",
                ])
                expectedEmbeddedFrameworks[iosFrameworkB.name] = Set([
                    "FrameworkE.framework",
                    "CarthageC.framework",
                ])

                let appTest = Target(
                    name: "AppTest",
                    type: .unitTestBundle,
                    platform: .iOS,
                    dependencies: [
                        Dependency(type: .target, reference: app.name),
                        Dependency(type: .target, reference: iosFrameworkB.name),
                        Dependency(type: .carthage, reference: "CarthageD"),
                    ],
                    directlyEmbedCarthageDependencies: false
                )
                expectedResourceFiles[appTest.name] = Set([
                    resourceBundle.filename,
                ])
                expectedLinkedFiles[appTest.name] = Set([
                    iosFrameworkA.filename,
                    staticLibrary.filename,
                    iosFrameworkZ.filename,
                    "FrameworkZ.framework",
                    "CarthageZ.framework",
                    "FrameworkC.framework",
                    iosFrameworkB.filename,
                    "FrameworkD.framework",
                    "CarthageA.framework",
                    "CarthageD.framework",
                ])
                expectedEmbeddedFrameworks[appTest.name] = Set([
                    iosFrameworkA.filename,
                    iosFrameworkZ.filename,
                    "FrameworkZ.framework",
                    "FrameworkC.framework",
                    iosFrameworkB.filename,
                    "FrameworkD.framework",
                ])

                var appTestWithoutTransitive = appTest
                appTestWithoutTransitive.name = "AppTestWithoutTransitive"
                appTestWithoutTransitive.transitivelyLinkDependencies = false
                expectedResourceFiles[appTestWithoutTransitive.name] = Set([])
                expectedLinkedFiles[appTestWithoutTransitive.name] = Set([
                    iosFrameworkB.filename,
                    "CarthageD.framework",
                ])
                expectedEmbeddedFrameworks[appTestWithoutTransitive.name] = Set([
                    iosFrameworkB.filename,
                ])

                let targets = [app, iosFrameworkZ, staticLibrary, resourceBundle, iosFrameworkA, iosFrameworkB, appTest, appTestWithoutTransitive]

                let project = Project(
                    basePath: "",
                    name: "test",
                    targets: targets,
                    options: SpecOptions(transitivelyLinkDependencies: true)
                )
                let pbxProject = try project.generatePbxProj()

                for target in targets {
                    guard let nativeTarget = pbxProject.nativeTargets.first(where: { $0.name == target.name }) else {
                        throw failure("PBXNativeTarget for \(target) not found")
                    }
                    let buildPhases = nativeTarget.buildPhases
                    let resourcesPhases = pbxProject.resourcesBuildPhases.filter { buildPhases.contains($0) }
                    let frameworkPhases = pbxProject.frameworksBuildPhases.filter { buildPhases.contains($0) }
                    let copyFilesPhases = pbxProject.copyFilesBuildPhases.filter { buildPhases.contains($0) }

                    // ensure only the right resources are copies, no more, no less
                    let expectedResourceFiles = expectedResourceFiles[target.name]!
                    try expect(resourcesPhases.count) == (expectedResourceFiles.isEmpty ? 0 : 1)
                    if !expectedResourceFiles.isEmpty {
                        let resourceFiles = resourcesPhases[0].files
                            .compactMap { $0.file }
                            .map { $0.nameOrPath }
                        try expect(Set(resourceFiles)) == expectedResourceFiles
                    }

                    // ensure only the right things are linked, no more, no less
                    let expectedLinkedFiles = expectedLinkedFiles[target.name]!
                    try expect(frameworkPhases.count) == (expectedLinkedFiles.isEmpty ? 0 : 1)
                    if !expectedLinkedFiles.isEmpty {
                        let linkFrameworks = frameworkPhases[0].files
                            .compactMap { $0.file?.nameOrPath }
                        try expect(Set(linkFrameworks)) == expectedLinkedFiles
                    }

                    // ensure only the right things are embedded, no more, no less
                    let expectedEmbeddedFrameworks = expectedEmbeddedFrameworks[target.name]!
                    try expect(copyFilesPhases.count) == (expectedEmbeddedFrameworks.isEmpty ? 0 : 1)
                    if !expectedEmbeddedFrameworks.isEmpty {
                        let copyFiles = copyFilesPhases[0].files
                            .compactMap { $0.file?.nameOrPath }
                        try expect(Set(copyFiles)) == expectedEmbeddedFrameworks
                    }
                }
            }

            $0.it("sets -ObjC for targets that depend on requiresObjCLinking targets") {
                let requiresObjCLinking = Target(
                    name: "requiresObjCLinking",
                    type: .staticLibrary,
                    platform: .iOS,
                    dependencies: [],
                    requiresObjCLinking: true
                )
                let doesntRequireObjCLinking = Target(
                    name: "doesntRequireObjCLinking",
                    type: .staticLibrary,
                    platform: .iOS,
                    dependencies: [],
                    requiresObjCLinking: false
                )
                let implicitlyRequiresObjCLinking = Target(
                    name: "implicitlyRequiresObjCLinking",
                    type: .staticLibrary,
                    platform: .iOS,
                    sources: [TargetSource(path: "StaticLibrary_ObjC/StaticLibrary_ObjC.m")],
                    dependencies: []
                )

                let framework = Target(
                    name: "framework",
                    type: .framework,
                    platform: .iOS,
                    dependencies: [Dependency(type: .target, reference: requiresObjCLinking.name, link: false)]
                )

                let app1 = Target(
                    name: "app1",
                    type: .application,
                    platform: .iOS,
                    dependencies: [Dependency(type: .target, reference: requiresObjCLinking.name)]
                )
                let app2 = Target(
                    name: "app2",
                    type: .application,
                    platform: .iOS,
                    dependencies: [Dependency(type: .target, reference: doesntRequireObjCLinking.name)]
                )
                let app3 = Target(
                    name: "app3",
                    type: .application,
                    platform: .iOS,
                    dependencies: [Dependency(type: .target, reference: implicitlyRequiresObjCLinking.name)]
                )

                let targets = [requiresObjCLinking, doesntRequireObjCLinking, implicitlyRequiresObjCLinking, framework, app1, app2, app3]

                let project = Project(
                    basePath: fixturePath + "TestProject",
                    name: "test",
                    targets: targets,
                    options: SpecOptions()
                )

                let pbxProj = try project.generatePbxProj()

                func buildSettings(for target: Target) throws -> BuildSettings {
                    guard let nativeTarget = pbxProj.targets(named: target.name).first,
                        let buildConfigList = nativeTarget.buildConfigurationList,
                        let buildConfig = buildConfigList.buildConfigurations.first else {
                        throw failure("XCBuildConfiguration not found for Target \(target.name.quoted)")
                    }

                    return buildConfig.buildSettings
                }

                let frameworkOtherLinkerSettings = try buildSettings(for: framework)["OTHER_LDFLAGS"] as? [String] ?? []
                let app1OtherLinkerSettings = try buildSettings(for: app1)["OTHER_LDFLAGS"] as? [String] ?? []
                let app2OtherLinkerSettings = try buildSettings(for: app2)["OTHER_LDFLAGS"] as? [String] ?? []
                let app3OtherLinkerSettings = try buildSettings(for: app3)["OTHER_LDFLAGS"] as? [String] ?? []

                try expect(frameworkOtherLinkerSettings.contains("-ObjC")) == false
                try expect(app1OtherLinkerSettings.contains("-ObjC")) == true
                try expect(app2OtherLinkerSettings.contains("-ObjC")) == false
                try expect(app3OtherLinkerSettings.contains("-ObjC")) == true
            }

            $0.it("copies Swfit Objective-C Interface Header") {
                let swiftStaticLibraryWithHeader = Target(
                    name: "swiftStaticLibraryWithHeader",
                    type: .staticLibrary,
                    platform: .iOS,
                    sources: [TargetSource(path: "StaticLibrary_Swift/StaticLibrary.swift")],
                    dependencies: []
                )
                let swiftStaticLibraryWithoutHeader = Target(
                    name: "swiftStaticLibraryWithoutHeader",
                    type: .staticLibrary,
                    platform: .iOS,
                    settings: Settings(buildSettings: ["SWIFT_OBJC_INTERFACE_HEADER_NAME": ""]),
                    sources: [TargetSource(path: "StaticLibrary_Swift/StaticLibrary.swift")],
                    dependencies: []
                )
                let objCStaticLibrary = Target(
                    name: "objCStaticLibrary",
                    type: .staticLibrary,
                    platform: .iOS,
                    sources: [TargetSource(path: "StaticLibrary_ObjC/StaticLibrary_ObjC.m")],
                    dependencies: []
                )

                let targets = [swiftStaticLibraryWithHeader, swiftStaticLibraryWithoutHeader, objCStaticLibrary]

                let project = Project(
                    basePath: fixturePath + "TestProject",
                    name: "test",
                    targets: targets,
                    options: SpecOptions()
                )

                let pbxProject = try project.generatePbxProj()

                func scriptBuildPhases(target: Target) throws -> [PBXShellScriptBuildPhase] {
                    guard let nativeTarget = pbxProject.nativeTargets.first(where: { $0.name == target.name }) else {
                        throw failure("PBXNativeTarget for \(target) not found")
                    }
                    let buildPhases = nativeTarget.buildPhases
                    let scriptPhases = buildPhases.compactMap { $0 as? PBXShellScriptBuildPhase }
                    return scriptPhases
                }

                let expectedScriptPhase = PBXShellScriptBuildPhase(
                    name: "Copy Swift Objective-C Interface Header",
                    inputPaths: ["$(DERIVED_SOURCES_DIR)/$(SWIFT_OBJC_INTERFACE_HEADER_NAME)"],
                    outputPaths: ["$(BUILT_PRODUCTS_DIR)/include/$(PRODUCT_MODULE_NAME)/$(SWIFT_OBJC_INTERFACE_HEADER_NAME)"],
                    shellPath: "/bin/sh",
                    shellScript: "ditto \"${SCRIPT_INPUT_FILE_0}\" \"${SCRIPT_OUTPUT_FILE_0}\"\n"
                )

                try expect(scriptBuildPhases(target: swiftStaticLibraryWithHeader)) == [expectedScriptPhase]
                try expect(scriptBuildPhases(target: swiftStaticLibraryWithoutHeader)) == []
                try expect(scriptBuildPhases(target: objCStaticLibrary)) == []
            }

            $0.it("generates run scripts") {
                var scriptSpec = project
                scriptSpec.targets[0].prebuildScripts = [BuildScript(script: .script("script1"))]
                scriptSpec.targets[0].postbuildScripts = [BuildScript(script: .script("script2"))]
                let pbxProject = try scriptSpec.generatePbxProj()

                guard let nativeTarget = pbxProject.nativeTargets
                    .first(where: { $0.buildPhases.count >= 2 }) else {
                    throw failure("Target with build phases not found")
                }
                let buildPhases = nativeTarget.buildPhases

<<<<<<< HEAD
                let scripts = pbxProject.shellScriptBuildPhases
                let script1 = scripts.first { $0.shellScript == "script1" }
                let script2 = scripts.first { $0.shellScript == "script2" }
                try expect(scripts.count) == 2
                try expect(buildPhases.first) == script1
                try expect(buildPhases.last) == script2
=======
                let scripts = pbxProject.objects.shellScriptBuildPhases
                let script1 = scripts.first { $0.value.shellScript == "script1" }
                let script2 = scripts.first { $0.value.shellScript == "script2" }

                try expect(scripts.count) == 2

                try expect(buildPhases.first) == script1?.key
                try expect(buildPhases.last) == script2?.key
>>>>>>> 74eb683f
            }

            $0.it("generates targets with cylical dependencies") {
                let target1 = Target(
                    name: "target1",
                    type: .framework,
                    platform: .iOS,
                    dependencies: [Dependency(type: .target, reference: "target2")]
                )
                let target2 = Target(
                    name: "target2",
                    type: .framework,
                    platform: .iOS,
                    dependencies: [Dependency(type: .target, reference: "target1")]
                )
                let project = Project(
                    basePath: "",
                    name: "test",
                    targets: [target1, target2]
                )

                _ = try project.generatePbxProj()
            }

            $0.it("generates build rules") {
                var scriptSpec = project
                scriptSpec.targets[0].buildRules = [
                    BuildRule(
                        fileType: .type("sourcecode.swift"),
                        action: .script("do thing"),
                        name: "My Rule",
                        outputFiles: ["file1.swift", "file2.swift"],
                        outputFilesCompilerFlags: ["--zee", "--bee"]
                    ),
                    BuildRule(
                        fileType: .pattern("*.plist"),
                        action: .compilerSpec("com.apple.build-tasks.copy-plist-file")
                    ),
                ]
                let pbxProject = try scriptSpec.generatePbxProj()

                let buildRules = pbxProject.buildRules
                try expect(buildRules.count) == 2
                let first = buildRules.first { $0.name == "My Rule" }!
                let second = buildRules.first { $0.name != "My Rule" }!

                try expect(first.name) == "My Rule"
                try expect(first.isEditable) == true
                try expect(first.outputFiles) == ["file1.swift", "file2.swift"]
                try expect(first.outputFilesCompilerFlags) == ["--zee", "--bee"]
                try expect(first.script) == "do thing"
                try expect(first.fileType) == "sourcecode.swift"
                try expect(first.compilerSpec) == "com.apple.compilers.proxy.script"
                try expect(first.filePatterns).beNil()

                try expect(second.name) == "Build Rule"
                try expect(second.fileType) == "pattern.proxy"
                try expect(second.filePatterns) == "*.plist"
                try expect(second.compilerSpec) == "com.apple.build-tasks.copy-plist-file"
                try expect(second.script).beNil()
                try expect(second.outputFiles) == []
                try expect(second.outputFilesCompilerFlags) == []
            }

            $0.it("generates dependency build file settings") {
                let app = Target(
                    name: "MyApp",
                    type: .application,
                    platform: .iOS,
                    dependencies: [
                        Dependency(type: .target, reference: "MyFramework"),
                        Dependency(type: .target, reference: "MyOptionalFramework", weakLink: true)
                    ]
                )

                let project = Project(basePath: "", name: "test", targets: [app, framework, optionalFramework, uiTest])
                let pbxProject = try project.generatePbxProj()

                guard let nativeTarget = pbxProject.objects.nativeTargets.referenceValues.first(where: { $0.name == app.name }) else {
                    throw failure("PBXNativeTarget for \(app.name) not found")
                }
                let buildPhases = nativeTarget.buildPhases
                let frameworkPhases = pbxProject.objects.frameworksBuildPhases.objectReferences.filter { buildPhases.contains($0.reference) }

                let frameworkBuildFiles = frameworkPhases[0].object.files.compactMap { pbxProject.objects.buildFiles[$0] }
                let buildFileSettings = frameworkBuildFiles.map { $0.settings }

                try expect(frameworkBuildFiles.count) == 2
                try expect(buildFileSettings.compactMap({ $0 }).count) == 1
                try expect(buildFileSettings.compactMap({ $0?["ATTRIBUTES"] }).count) == 1
                try expect(buildFileSettings.compactMap({ $0?["ATTRIBUTES"] as? [String] }).first) == ["Weak"]
            }
        }
    }

    func testSchemes() {
        describe {

            let buildTarget = Scheme.BuildTarget(target: app.name)
            $0.it("generates scheme") {
                let preAction = Scheme.ExecutionAction(name: "Script", script: "echo Starting", settingsTarget: app.name)
                let scheme = Scheme(
                    name: "MyScheme",
                    build: Scheme.Build(targets: [buildTarget], preActions: [preAction])
                )
                let project = Project(
                    basePath: "",
                    name: "test",
                    targets: [app, framework],
                    schemes: [scheme]
                )
                let xcodeProject = try project.generateXcodeProject()
                guard let target = xcodeProject.pbxproj.nativeTargets
                    .first(where: { $0.name == app.name }) else {
                    throw failure("Target not found")
                }
                guard let xcscheme = xcodeProject.sharedData?.schemes.first else {
                    throw failure("Scheme not found")
                }
                try expect(scheme.name) == "MyScheme"
                try expect(xcscheme.buildAction?.buildImplicitDependencies) == true
                try expect(xcscheme.buildAction?.parallelizeBuild) == true
                try expect(xcscheme.buildAction?.preActions.first?.title) == "Script"
                try expect(xcscheme.buildAction?.preActions.first?.scriptText) == "echo Starting"
                try expect(xcscheme.buildAction?.preActions.first?.environmentBuildable?.buildableName) == "MyApp.app"
                try expect(xcscheme.buildAction?.preActions.first?.environmentBuildable?.blueprintName) == "MyApp"
                guard let buildActionEntry = xcscheme.buildAction?.buildActionEntries.first else {
                    throw failure("Build Action entry not found")
                }
                try expect(buildActionEntry.buildFor) == BuildType.all

                let buildableReferences: [XCScheme.BuildableReference] = [
                    buildActionEntry.buildableReference,
                    xcscheme.launchAction?.buildableProductRunnable?.buildableReference,
                    xcscheme.profileAction?.buildableProductRunnable?.buildableReference,
                    xcscheme.testAction?.macroExpansion,
                ].compactMap { $0 }

                for buildableReference in buildableReferences {
                    // FIXME: try expect(buildableReference.blueprintIdentifier) == target.reference
                    try expect(buildableReference.blueprintName) == target.name
                    try expect(buildableReference.buildableName) == "\(target.name).\(target.productType!.fileExtension!)"
                }

                try expect(xcscheme.launchAction?.buildConfiguration) == "Debug"
                try expect(xcscheme.testAction?.buildConfiguration) == "Debug"
                try expect(xcscheme.profileAction?.buildConfiguration) == "Release"
                try expect(xcscheme.analyzeAction?.buildConfiguration) == "Debug"
                try expect(xcscheme.archiveAction?.buildConfiguration) == "Release"
            }

            $0.it("sets environment variables for a scheme") {
                let runVariables: [XCScheme.EnvironmentVariable] = [
                    XCScheme.EnvironmentVariable(variable: "RUN_ENV", value: "ENABLED", enabled: true),
                    XCScheme.EnvironmentVariable(variable: "OTHER_RUN_ENV", value: "DISABLED", enabled: false),
                ]

                let scheme = Scheme(
                    name: "EnvironmentVariablesScheme",
                    build: Scheme.Build(targets: [buildTarget]),
                    run: Scheme.Run(config: "Debug", environmentVariables: runVariables),
                    test: Scheme.Test(config: "Debug"),
                    profile: Scheme.Profile(config: "Debug")
                )
                let project = Project(
                    basePath: "",
                    name: "test",
                    targets: [app, framework],
                    schemes: [scheme]
                )
                let xcodeProject = try project.generateXcodeProject()

                guard let xcscheme = xcodeProject.sharedData?.schemes.first else {
                    throw failure("Scheme not found")
                }

                try expect(
                    xcodeProject.pbxproj.nativeTargets
                        .contains(where: { $0.name == app.name })
                ).beTrue()
                try expect(xcscheme.launchAction?.environmentVariables) == runVariables
                try expect(xcscheme.testAction?.environmentVariables).to.beNil()
                try expect(xcscheme.profileAction?.environmentVariables).to.beNil()
            }

            $0.it("generates target schemes from config variant") {
                let configVariants = ["Test", "Production"]
                var target = app
                target.scheme = TargetScheme(configVariants: configVariants)
                let configs: [Config] = [
                    Config(name: "Test Debug", type: .debug),
                    Config(name: "Production Debug", type: .debug),
                    Config(name: "Test Release", type: .release),
                    Config(name: "Production Release", type: .release),
                ]

                let project = Project(basePath: "", name: "test", configs: configs, targets: [target, framework])
                let xcodeProject = try project.generateXcodeProject()

                try expect(xcodeProject.sharedData?.schemes.count) == 2

                guard let nativeTarget = xcodeProject.pbxproj.nativeTargets
                    .first(where: { $0.name == app.name }) else {
                    throw failure("Target not found")
                }
                guard let xcscheme = xcodeProject.sharedData?.schemes
                    .first(where: { $0.name == "\(target.name) Test" }) else {
                    throw failure("Scheme not found")
                }
                guard let buildActionEntry = xcscheme.buildAction?.buildActionEntries.first else {
                    throw failure("Build Action entry not found")
                }

                // FIXME: try expect(buildActionEntry.buildableReference.blueprintIdentifier) == nativeTarget

                try expect(xcscheme.launchAction?.buildConfiguration) == "Test Debug"
                try expect(xcscheme.testAction?.buildConfiguration) == "Test Debug"
                try expect(xcscheme.profileAction?.buildConfiguration) == "Test Release"
                try expect(xcscheme.analyzeAction?.buildConfiguration) == "Test Debug"
                try expect(xcscheme.archiveAction?.buildConfiguration) == "Test Release"
            }

            $0.it("generates environment variables for target schemes") {
                let variables: [XCScheme.EnvironmentVariable] = [XCScheme.EnvironmentVariable(variable: "env", value: "var", enabled: false)]
                var target = app
                target.scheme = TargetScheme(environmentVariables: variables)

                let project = Project(basePath: "", name: "test", targets: [target, framework])
                let xcodeProject = try project.generateXcodeProject()

                try expect(xcodeProject.sharedData?.schemes.count) == 1

                guard let xcscheme = xcodeProject.sharedData?.schemes.first else {
                    throw failure("Scheme not found")
                }

                try expect(xcscheme.launchAction?.environmentVariables) == variables
                try expect(xcscheme.testAction?.environmentVariables) == variables
                try expect(xcscheme.profileAction?.environmentVariables) == variables
            }

            $0.it("generates pre and post actions for target schemes") {
                var target = app
                target.scheme = TargetScheme(
                    preActions: [.init(name: "Run", script: "do")],
                    postActions: [.init(name: "Run2", script: "post", settingsTarget: "MyApp")]
                )

                let project = Project(basePath: "", name: "test", targets: [target, framework])
                let xcodeProject = try project.generateXcodeProject()

                try expect(xcodeProject.sharedData?.schemes.count) == 1

                guard let xcscheme = xcodeProject.sharedData?.schemes.first else {
                    throw failure("Scheme not found")
                }

                try expect(xcscheme.launchAction?.preActions.count) == 1
                try expect(xcscheme.launchAction?.preActions.first?.title) == "Run"
                try expect(xcscheme.launchAction?.preActions.first?.scriptText) == "do"

                try expect(xcscheme.testAction?.postActions.count) == 1
                try expect(xcscheme.testAction?.postActions.first?.title) == "Run2"
                try expect(xcscheme.testAction?.postActions.first?.scriptText) == "post"
                try expect(xcscheme.testAction?.postActions.first?.environmentBuildable?.blueprintName) == "MyApp"
            }
        }
    }
}<|MERGE_RESOLUTION|>--- conflicted
+++ resolved
@@ -232,13 +232,8 @@
 
             $0.it("generates targets") {
                 let pbxProject = try project.generatePbxProj()
-<<<<<<< HEAD
                 let nativeTargets = pbxProject.nativeTargets
-                try expect(nativeTargets.count) == 3
-=======
-                let nativeTargets = pbxProject.objects.nativeTargets.referenceValues
                 try expect(nativeTargets.count) == 4
->>>>>>> 74eb683f
                 try expect(nativeTargets.contains { $0.name == app.name }).beTrue()
                 try expect(nativeTargets.contains { $0.name == framework.name }).beTrue()
                 try expect(nativeTargets.contains { $0.name == uiTest.name }).beTrue()
@@ -738,23 +733,12 @@
                 }
                 let buildPhases = nativeTarget.buildPhases
 
-<<<<<<< HEAD
                 let scripts = pbxProject.shellScriptBuildPhases
                 let script1 = scripts.first { $0.shellScript == "script1" }
                 let script2 = scripts.first { $0.shellScript == "script2" }
                 try expect(scripts.count) == 2
                 try expect(buildPhases.first) == script1
                 try expect(buildPhases.last) == script2
-=======
-                let scripts = pbxProject.objects.shellScriptBuildPhases
-                let script1 = scripts.first { $0.value.shellScript == "script1" }
-                let script2 = scripts.first { $0.value.shellScript == "script2" }
-
-                try expect(scripts.count) == 2
-
-                try expect(buildPhases.first) == script1?.key
-                try expect(buildPhases.last) == script2?.key
->>>>>>> 74eb683f
             }
 
             $0.it("generates targets with cylical dependencies") {
@@ -833,13 +817,12 @@
                 let project = Project(basePath: "", name: "test", targets: [app, framework, optionalFramework, uiTest])
                 let pbxProject = try project.generatePbxProj()
 
-                guard let nativeTarget = pbxProject.objects.nativeTargets.referenceValues.first(where: { $0.name == app.name }) else {
+                guard let nativeTarget = pbxProject.nativeTargets.first(where: { $0.name == app.name }) else {
                     throw failure("PBXNativeTarget for \(app.name) not found")
                 }
-                let buildPhases = nativeTarget.buildPhases
-                let frameworkPhases = pbxProject.objects.frameworksBuildPhases.objectReferences.filter { buildPhases.contains($0.reference) }
-
-                let frameworkBuildFiles = frameworkPhases[0].object.files.compactMap { pbxProject.objects.buildFiles[$0] }
+                let frameworkPhases = nativeTarget.buildPhases.compactMap { $0 as? PBXFrameworksBuildPhase }
+
+                let frameworkBuildFiles = frameworkPhases[0].files
                 let buildFileSettings = frameworkBuildFiles.map { $0.settings }
 
                 try expect(frameworkBuildFiles.count) == 2
